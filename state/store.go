--- conflicted
+++ resolved
@@ -25,16 +25,10 @@
 	BulkStore
 	Init(metadata Metadata) error
 	Features() []Feature
-<<<<<<< HEAD
 	Delete(ctx context.Context, req *DeleteRequest) error
 	Get(ctx context.Context, req *GetRequest) (*GetResponse, error)
 	Set(ctx context.Context, req *SetRequest) error
-=======
-	Delete(req *DeleteRequest) error
-	Get(req *GetRequest) (*GetResponse, error)
-	Set(req *SetRequest) error
 	GetComponentMetadata() map[string]string
->>>>>>> a4b27ae4
 }
 
 func Ping(store Store) error {
