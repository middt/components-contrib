/*
Copyright 2021 The Dapr Authors
Licensed under the Apache License, Version 2.0 (the "License");
you may not use this file except in compliance with the License.
You may obtain a copy of the License at
    http://www.apache.org/licenses/LICENSE-2.0
Unless required by applicable law or agreed to in writing, software
distributed under the License is distributed on an "AS IS" BASIS,
WITHOUT WARRANTIES OR CONDITIONS OF ANY KIND, either express or implied.
See the License for the specific language governing permissions and
limitations under the License.
*/

package postgresql

import (
	"context"
<<<<<<< HEAD
	"database/sql"
=======
>>>>>>> c5c985a6

	"github.com/dapr/components-contrib/state"
)

// dbAccess is a private interface which enables unit testing of PostgreSQL.
type dbAccess interface {
	Init(metadata state.Metadata) error
	Set(ctx context.Context, req *state.SetRequest) error
	BulkSet(ctx context.Context, req []state.SetRequest) error
	Get(ctx context.Context, req *state.GetRequest) (*state.GetResponse, error)
	Delete(ctx context.Context, req *state.DeleteRequest) error
	BulkDelete(ctx context.Context, req []state.DeleteRequest) error
	ExecuteMulti(ctx context.Context, req *state.TransactionalStateRequest) error
	Query(ctx context.Context, req *state.QueryRequest) (*state.QueryResponse, error)
	Close() error // io.Closer
}

// Interface that contains methods for querying.
// Applies to both *sql.DB and *sql.Tx
type dbquerier interface {
	Exec(query string, args ...any) (sql.Result, error)
	ExecContext(ctx context.Context, query string, args ...any) (sql.Result, error)
	QueryRow(query string, args ...any) *sql.Row
	QueryRowContext(ctx context.Context, query string, args ...any) *sql.Row
}<|MERGE_RESOLUTION|>--- conflicted
+++ resolved
@@ -15,10 +15,7 @@
 
 import (
 	"context"
-<<<<<<< HEAD
 	"database/sql"
-=======
->>>>>>> c5c985a6
 
 	"github.com/dapr/components-contrib/state"
 )
